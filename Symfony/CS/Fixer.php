<?php

/*
 * This file is part of the PHP CS utility.
 *
 * (c) Fabien Potencier <fabien@symfony.com>
 *
 * This source file is subject to the MIT license that is bundled
 * with this source code in the file LICENSE.
 */

namespace Symfony\CS;

use SebastianBergmann\Diff\Differ;
use Symfony\Component\EventDispatcher\EventDispatcher;
use Symfony\Component\Finder\Finder;
use Symfony\Component\Finder\SplFileInfo as FinderSplFileInfo;
use Symfony\Component\Stopwatch\Stopwatch;
use Symfony\CS\Tokenizer\Tokens;

/**
 * @author Fabien Potencier <fabien@symfony.com>
 * @author Dariusz Rumiński <dariusz.ruminski@gmail.com>
 */
class Fixer
{
<<<<<<< HEAD
    const VERSION = '1.6-DEV';
=======
    const VERSION = '1.5.3-DEV';
>>>>>>> d045e358

    protected $fixers = array();
    protected $configs = array();

    /**
     * Differ instance.
     *
     * @var Differ
     */
    protected $diff;

    /**
     * EventDispatcher instance.
     *
     * @var EventDispatcher|null
     */
    protected $eventDispatcher;

    /**
     * ErrorsManager instance.
     *
     * @var ErrorsManager|null
     */
    protected $errorsManager;

    /**
     * LintManager instance.
     *
     * @var LintManager|null
     */
    protected $lintManager;

    /**
     * Stopwatch instance.
     *
     * @var Stopwatch|null
     */
    protected $stopwatch;

    public function __construct()
    {
        $this->diff = new Differ();
    }

    public function registerBuiltInFixers()
    {
        foreach (Finder::create()->files()->in(__DIR__.'/Fixer') as $file) {
            $relativeNamespace = $file->getRelativePath();
            $class = 'Symfony\\CS\\Fixer\\'.($relativeNamespace ? $relativeNamespace.'\\' : '').$file->getBasename('.php');
            $this->addFixer(new $class());
        }
    }

    public function registerCustomFixers($fixers)
    {
        foreach ($fixers as $fixer) {
            $this->addFixer($fixer);
        }
    }

    public function addFixer(FixerInterface $fixer)
    {
        $this->fixers[] = $fixer;
    }

    public function getFixers()
    {
        $this->sortFixers();

        return $this->fixers;
    }

    public function registerBuiltInConfigs()
    {
        foreach (Finder::create()->files()->in(__DIR__.'/Config') as $file) {
            $relativeNamespace = $file->getRelativePath();
            $class = 'Symfony\\CS\\Config\\'.($relativeNamespace ? $relativeNamespace.'\\' : '').$file->getBasename('.php');
            $this->addConfig(new $class());
        }
    }

    public function addConfig(ConfigInterface $config)
    {
        $this->configs[] = $config;
    }

    public function getConfigs()
    {
        return $this->configs;
    }

    /**
     * Fixes all files for the given finder.
     *
     * @param ConfigInterface $config A ConfigInterface instance
     * @param bool            $dryRun Whether to simulate the changes or not
     * @param bool            $diff   Whether to provide diff
     *
     * @return array
     */
    public function fix(ConfigInterface $config, $dryRun = false, $diff = false)
    {
        $fixers = $this->prepareFixers($config);
        $changed = array();

        if ($this->stopwatch) {
            $this->stopwatch->openSection();
        }

        $fileCacheManager = new FileCacheManager($config->usingCache(), $config->getDir(), $config->getFixers());

        foreach ($config->getFinder() as $file) {
            if ($file->isDir() || $file->isLink()) {
                continue;
            }

            if ($this->stopwatch) {
                $this->stopwatch->start($this->getFileRelativePathname($file));
            }

            if ($fixInfo = $this->fixFile($file, $fixers, $dryRun, $diff, $fileCacheManager)) {
                $changed[$this->getFileRelativePathname($file)] = $fixInfo;
            }

            if ($this->stopwatch) {
                $this->stopwatch->stop($this->getFileRelativePathname($file));
            }
        }

        if ($this->stopwatch) {
            $this->stopwatch->stopSection('fixFile');
        }

        return $changed;
    }

    public function fixFile(\SplFileInfo $file, array $fixers, $dryRun, $diff, FileCacheManager $fileCacheManager)
    {
        $new = $old = file_get_contents($file->getRealpath());

        if (
            '' === $old
            || !$fileCacheManager->needFixing($this->getFileRelativePathname($file), $old)
            // PHP 5.3 has a broken implementation of token_get_all when the file uses __halt_compiler() starting in 5.3.6
            || (PHP_VERSION_ID >= 50306 && PHP_VERSION_ID < 50400 && false !== stripos($old, '__halt_compiler()'))
        ) {
            if ($this->eventDispatcher) {
                $this->eventDispatcher->dispatch(
                    FixerFileProcessedEvent::NAME,
                    FixerFileProcessedEvent::create()->setStatus(FixerFileProcessedEvent::STATUS_SKIPPED)
                );
            }

            return;
        }

        if ($this->lintManager && !$this->lintManager->createProcessForFile($file->getRealpath())->isSuccessful()) {
            if ($this->eventDispatcher) {
                $this->eventDispatcher->dispatch(
                    FixerFileProcessedEvent::NAME,
                    FixerFileProcessedEvent::create()->setStatus(FixerFileProcessedEvent::STATUS_INVALID)
                );
            }

            return;
        }

        $appliedFixers = array();

        // we do not need Tokens to still caching previously fixed file - so clear the cache
        Tokens::clearCache();

        try {
            foreach ($fixers as $fixer) {
                if (!$fixer->supports($file)) {
                    continue;
                }

                $newest = $fixer->fix($file, $new);
                if ($newest !== $new) {
                    $appliedFixers[] = $fixer->getName();
                }
                $new = $newest;
            }
        } catch (\Exception $e) {
            if ($this->eventDispatcher) {
                $this->eventDispatcher->dispatch(
                    FixerFileProcessedEvent::NAME,
                    FixerFileProcessedEvent::create()->setStatus(FixerFileProcessedEvent::STATUS_EXCEPTION)
                );
            }

            if ($this->errorsManager) {
                $this->errorsManager->report(ErrorsManager::ERROR_TYPE_EXCEPTION, $this->getFileRelativePathname($file), $e->__toString());
            }

            return;
        }

        $fixInfo = null;

        if ($new !== $old) {
            if ($this->lintManager) {
                $lintProcess = $this->lintManager->createProcessForSource($new);

                if (!$lintProcess->isSuccessful()) {
                    if ($this->eventDispatcher) {
                        $this->eventDispatcher->dispatch(
                            FixerFileProcessedEvent::NAME,
                            FixerFileProcessedEvent::create()->setStatus(FixerFileProcessedEvent::STATUS_LINT)
                        );
                    }

                    if ($this->errorsManager) {
                        $this->errorsManager->report(ErrorsManager::ERROR_TYPE_LINT, $this->getFileRelativePathname($file), $lintProcess->getOutput());
                    }

                    return;
                }
            }

            if (!$dryRun) {
                file_put_contents($file->getRealpath(), $new);
            }

            $fixInfo = array('appliedFixers' => $appliedFixers);

            if ($diff) {
                $fixInfo['diff'] = $this->stringDiff($old, $new);
            }
        }

        $fileCacheManager->setFile($this->getFileRelativePathname($file), $new);

        if ($this->eventDispatcher) {
            $this->eventDispatcher->dispatch(
                FixerFileProcessedEvent::NAME,
                FixerFileProcessedEvent::create()->setStatus($fixInfo ? FixerFileProcessedEvent::STATUS_FIXED : FixerFileProcessedEvent::STATUS_NO_CHANGES)
            );
        }

        return $fixInfo;
    }

    private function getFileRelativePathname(\SplFileInfo $file)
    {
        if ($file instanceof FinderSplFileInfo) {
            return $file->getRelativePathname();
        }

        return $file->getPathname();
    }

    public static function getLevelAsString(FixerInterface $fixer)
    {
        $level = $fixer->getLevel();

        if (($level & FixerInterface::NONE_LEVEL) === $level) {
            return 'none';
        }

        if (($level & FixerInterface::PSR0_LEVEL) === $level) {
            return 'PSR-0';
        }

        if (($level & FixerInterface::PSR1_LEVEL) === $level) {
            return 'PSR-1';
        }

        if (($level & FixerInterface::PSR2_LEVEL) === $level) {
            return 'PSR-2';
        }

        if (($level & FixerInterface::CONTRIB_LEVEL) === $level) {
            return 'contrib';
        }

        return 'symfony';
    }

    protected function stringDiff($old, $new)
    {
        $diff = $this->diff->diff($old, $new);

        $diff = implode(
            PHP_EOL,
            array_map(
                function ($string) {
                    $string = preg_replace('/^(\+){3}/', '<info>+++</info>', $string);
                    $string = preg_replace('/^(\+){1}/', '<info>+</info>', $string);

                    $string = preg_replace('/^(\-){3}/', '<error>---</error>', $string);
                    $string = preg_replace('/^(\-){1}/', '<error>-</error>', $string);

                    $string = str_repeat(' ', 6).$string;

                    return $string;
                },
                explode(PHP_EOL, $diff)
            )
        );

        return $diff;
    }

    private function sortFixers()
    {
        usort($this->fixers, function (FixerInterface $a, FixerInterface $b) {
            return Utils::cmpInt($b->getPriority(), $a->getPriority());
        });
    }

    private function prepareFixers(ConfigInterface $config)
    {
        $fixers = $config->getFixers();

        foreach ($fixers as $fixer) {
            if ($fixer instanceof ConfigAwareInterface) {
                $fixer->setConfig($config);
            }
        }

        return $fixers;
    }

    /**
     * Set EventDispatcher instance.
     *
     * @param EventDispatcher|null $eventDispatcher
     */
    public function setEventDispatcher(EventDispatcher $eventDispatcher = null)
    {
        $this->eventDispatcher = $eventDispatcher;
    }

    /**
     * Set ErrorsManager instance.
     *
     * @param ErrorsManager|null $errorsManager
     */
    public function setErrorsManager(ErrorsManager $errorsManager = null)
    {
        $this->errorsManager = $errorsManager;
    }

    /**
     * Set LintManager instance.
     *
     * @param LintManager|null $lintManager
     */
    public function setLintManager(LintManager $lintManager = null)
    {
        $this->lintManager = $lintManager;
    }

    /**
     * Set Stopwatch instance.
     *
     * @param Stopwatch|null $stopwatch
     */
    public function setStopwatch(Stopwatch $stopwatch = null)
    {
        $this->stopwatch = $stopwatch;
    }
}<|MERGE_RESOLUTION|>--- conflicted
+++ resolved
@@ -24,11 +24,7 @@
  */
 class Fixer
 {
-<<<<<<< HEAD
     const VERSION = '1.6-DEV';
-=======
-    const VERSION = '1.5.3-DEV';
->>>>>>> d045e358
 
     protected $fixers = array();
     protected $configs = array();
