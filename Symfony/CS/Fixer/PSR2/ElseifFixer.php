<?php

/*
 * This file is part of the PHP CS utility.
 *
 * (c) Fabien Potencier <fabien@symfony.com>
 *
 * This source file is subject to the MIT license that is bundled
 * with this source code in the file LICENSE.
 */

namespace Symfony\CS\Fixer\PSR2;

use Symfony\CS\AbstractFixer;
use Symfony\CS\Tokenizer\Tokens;

/**
 * Fixer for rules defined in PSR2 ¶5.1.
 *
 * @author Dariusz Rumiński <dariusz.ruminski@gmail.com>
 */
class ElseifFixer extends AbstractFixer
{
    /**
     * Replace all `else if` (T_ELSE T_IF) with `elseif` (T_ELSEIF).
     *
     * {@inheritdoc}
     */
    public function fix(\SplFileInfo $file, Tokens $tokens)
    {
        foreach ($tokens as $index => $token) {
            if (!$token->isGivenKind(T_ELSE)) {
                continue;
            }

            $nextIndex = $tokens->getNextNonWhitespace($index);
            $nextToken = $tokens[$nextIndex];

            // if next meaning token is not T_IF - continue searching, this is not the case for fixing
            if (!$nextToken->isGivenKind(T_IF)) {
                continue;
            }

            // now we have T_ELSE following by T_IF so we could fix this
            // 1. clear whitespaces between T_ELSE and T_IF
            $tokens[$index + 1]->clear();

            // 2. change token from T_ELSE into T_ELSEIF
<<<<<<< HEAD
            $token->override(array(T_ELSEIF, 'elseif'));
=======
            $tokens->overrideAt($index, array(T_ELSEIF, 'elseif', $token->getLine()));
>>>>>>> 25cfa73c

            // 3. clear succeeding T_IF
            $nextToken->clear();
        }

        # handle `T_ELSE T_WHITESPACE T_IF` treated as single `T_ELSEIF` by HHVM
        # see https://github.com/facebook/hhvm/issues/4796
        if (defined('HHVM_VERSION')) {
            foreach ($tokens->findGivenKind(T_ELSEIF) as $token) {
                $token->setContent('elseif');
            }
        }
    }

    /**
     * {@inheritdoc}
     */
    public function getDescription()
    {
        return 'The keyword elseif should be used instead of else if so that all control keywords look like single words.';
    }
}<|MERGE_RESOLUTION|>--- conflicted
+++ resolved
@@ -46,11 +46,7 @@
             $tokens[$index + 1]->clear();
 
             // 2. change token from T_ELSE into T_ELSEIF
-<<<<<<< HEAD
-            $token->override(array(T_ELSEIF, 'elseif'));
-=======
-            $tokens->overrideAt($index, array(T_ELSEIF, 'elseif', $token->getLine()));
->>>>>>> 25cfa73c
+            $tokens->overrideAt($index, array(T_ELSEIF, 'elseif'));
 
             // 3. clear succeeding T_IF
             $nextToken->clear();
