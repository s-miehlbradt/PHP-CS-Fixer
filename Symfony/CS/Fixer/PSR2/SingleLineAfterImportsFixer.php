<?php

/*
 * This file is part of the PHP CS utility.
 *
 * (c) Fabien Potencier <fabien@symfony.com>
 *
 * This source file is subject to the MIT license that is bundled
 * with this source code in the file LICENSE.
 */

namespace Symfony\CS\Fixer\PSR2;

use Symfony\CS\AbstractFixer;
use Symfony\CS\Tokenizer\Token;
use Symfony\CS\Tokenizer\Tokens;
use Symfony\CS\Tokenizer\TokensAnalyzer;
use Symfony\CS\Utils;

/**
 * Fixer for rules defined in PSR2 ¶3.
 *
 * @author Ceeram <ceeram@cakephp.org>
 * @author Graham Campbell <graham@mineuk.com>
 */
class SingleLineAfterImportsFixer extends AbstractFixer
{
    /**
     * {@inheritdoc}
     */
    public function fix(\SplFileInfo $file, Tokens $tokens)
    {
        $tokensAnalyzer = new TokensAnalyzer($tokens);

<<<<<<< HEAD
        foreach ($tokensAnalyzer->getImportUseIndexes() as $index) {
=======
        foreach ($tokens->getImportUseIndexes() as $index) {
            $indent = '';

>>>>>>> bfecad73
            // if previous line ends with comment and current line starts with whitespace, use current indent
            if ($tokens[$index - 1]->isWhitespace(array('whitespaces' => " \t")) && $tokens[$index - 2]->isGivenKind(T_COMMENT)) {
                $indent = $tokens[$index - 1]->getContent();
            } elseif ($tokens[$index - 1]->isWhitespace()) {
                $indent = Utils::calculateTrailingWhitespaceIndent($tokens[$index - 1]);
            }

            $newline = "\n";

            // Handle insert index for inline T_COMMENT with whitespace after semicolon
            $semicolonIndex = $tokens->getNextTokenOfKind($index, array(';', '{'));
            $insertIndex = $semicolonIndex + 1;
            if ($tokens[$insertIndex]->isWhitespace(array('whitespaces' => " \t")) && $tokens[$insertIndex + 1]->isComment()) {
                ++$insertIndex;
            }

            // Increment insert index for inline T_COMMENT or T_DOC_COMMENT
            if ($tokens[$insertIndex]->isComment()) {
                ++$insertIndex;
            }

            $afterSemicolon = $tokens->getNextMeaningfulToken($semicolonIndex);
            if (!$tokens[$afterSemicolon]->isGivenKind(T_USE)) {
                $newline .= "\n";
            }

            if ($tokens[$insertIndex]->isWhitespace()) {
                $nextToken = $tokens[$insertIndex];
                $nextToken->setContent($newline.$indent.ltrim($nextToken->getContent()));
            } elseif ($newline && $indent) {
                $tokens->insertAt($insertIndex, new Token(array(T_WHITESPACE, $newline.$indent)));
            }
        }
    }

    /**
     * {@inheritdoc}
     */
    public function getDescription()
    {
        return 'Each namespace use MUST go on its own line and there MUST be one blank line after the use statements block.';
    }
}<|MERGE_RESOLUTION|>--- conflicted
+++ resolved
@@ -32,13 +32,9 @@
     {
         $tokensAnalyzer = new TokensAnalyzer($tokens);
 
-<<<<<<< HEAD
         foreach ($tokensAnalyzer->getImportUseIndexes() as $index) {
-=======
-        foreach ($tokens->getImportUseIndexes() as $index) {
             $indent = '';
 
->>>>>>> bfecad73
             // if previous line ends with comment and current line starts with whitespace, use current indent
             if ($tokens[$index - 1]->isWhitespace(array('whitespaces' => " \t")) && $tokens[$index - 2]->isGivenKind(T_COMMENT)) {
                 $indent = $tokens[$index - 1]->getContent();
