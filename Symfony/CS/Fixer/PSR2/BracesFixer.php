--- conflicted
+++ resolved
@@ -267,9 +267,6 @@
                     $tokens->ensureWhitespaceAtIndex($startBraceIndex + 1, 0, "\n".$indent.'    ');
                 }
             } else {
-<<<<<<< HEAD
-                $tokens->ensureWhitespaceAtIndex($startBraceIndex + 1, 0, "\n".$indent.'    ');
-=======
                 $nextToken = $tokens[$startBraceIndex + 1];
 
                 if (!$nextToken->isWhitespace()) {
@@ -283,7 +280,6 @@
 
                     $tokens->ensureWhitespaceAtIndex($startBraceIndex + 1, 0, $tmpIndent);
                 }
->>>>>>> e6d6f3a6
             }
 
             if ($token->isGivenKind($classyTokens)) {
