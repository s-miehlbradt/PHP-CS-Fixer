--- conflicted
+++ resolved
@@ -31,12 +31,8 @@
         foreach ($tokens->findGivenKind(T_DOC_COMMENT) as $index => $token) {
             $nextIndex = $tokens->getNextMeaningfulToken($index);
 
-<<<<<<< HEAD
-            if (null === $nextIndex) {
-=======
             // skip if there is no next token or if next token is block end `}`
             if (null === $nextIndex || $tokens[$nextIndex]->equals('}')) {
->>>>>>> ad8cb1e0
                 continue;
             }
 
