<?php

/*
 * This file is part of the PHP CS utility.
 *
 * (c) Fabien Potencier <fabien@symfony.com>
 *
 * This source file is subject to the MIT license that is bundled
 * with this source code in the file LICENSE.
 */

namespace Symfony\CS\Fixer\Symfony;

use Symfony\CS\AbstractFixer;
use Symfony\CS\Tokenizer\Tokens;
use Symfony\CS\Utils;

/**
 * @author Ceeram <ceeram@cakephp.org>
 * @author Graham Campbell <graham@mineuk.com>
 */
final class PhpdocIndentFixer extends AbstractFixer
{
    /**
     * {@inheritdoc}
     */
    public function isCandidate(Tokens $tokens)
    {
        return $tokens->isTokenKindFound(T_DOC_COMMENT);
    }

    /**
     * {@inheritdoc}
     */
    public function fix(\SplFileInfo $file, Tokens $tokens)
    {
        foreach ($tokens as $index => $token) {
            if (!$token->isGivenKind(T_DOC_COMMENT)) {
                continue;
            }

            $nextIndex = $tokens->getNextMeaningfulToken($index);

            // skip if there is no next token or if next token is block end `}`
            if (null === $nextIndex || $tokens[$nextIndex]->equals('}')) {
                continue;
            }

            $prevToken = $tokens[$index - 1];

            // ignore inline docblocks
            if (
<<<<<<< HEAD
                ($prevToken->isWhitespace(" \t") && !$tokens[$index - 2]->isGivenKind(T_OPEN_TAG))
=======
                $prevToken->isGivenKind(T_OPEN_TAG)
                || ($prevToken->isWhitespace(array('whitespaces' => " \t")) && !$tokens[$index - 2]->isGivenKind(T_OPEN_TAG))
>>>>>>> 5db75284
                || $prevToken->equalsAny(array(';', '{'))
            ) {
                continue;
            }

            $indent = '';
            if ($tokens[$nextIndex - 1]->isWhitespace()) {
                $indent = Utils::calculateTrailingWhitespaceIndent($tokens[$nextIndex - 1]);
            }

            $prevToken->setContent($this->fixWhitespaceBefore($prevToken->getContent(), $indent));
            $token->setContent($this->fixDocBlock($token->getContent(), $indent));
        }
    }

    /**
     * {@inheritdoc}
     */
    public function getDescription()
    {
        return 'Docblocks should have the same indentation as the documented subject.';
    }

    /**
     * {@inheritdoc}
     */
    public function getPriority()
    {
        /*
         * Should be run before all other docblock fixers apart from the
         * phpdoc_to_comment fixer to make sure all fixers apply correct
         * indentation to new code they add, and the phpdoc_params fixer only
         * works on correctly indented docblocks. We also need to be running
         * after the psr2 indentation fixer for obvious reasons.
         * comments.
         */
        return 20;
    }

    /**
     * Fix indentation of Docblock.
     *
     * @param string $content Docblock contents
     * @param string $indent  Indentation to apply
     *
     * @return string Dockblock contents including correct indentation
     */
    private function fixDocBlock($content, $indent)
    {
        return ltrim(preg_replace('/^[ \t]*/m', $indent.' ', $content));
    }

    /**
     * Fix whitespace before the Docblock.
     *
     * @param string $content Whitespace before Docblock
     * @param string $indent  Indentation of the documented subject
     *
     * @return string Whitespace including correct indentation for Dockblock after this whitespace
     */
    private function fixWhitespaceBefore($content, $indent)
    {
        return rtrim($content, " \t").$indent;
    }
}<|MERGE_RESOLUTION|>--- conflicted
+++ resolved
@@ -50,12 +50,8 @@
 
             // ignore inline docblocks
             if (
-<<<<<<< HEAD
-                ($prevToken->isWhitespace(" \t") && !$tokens[$index - 2]->isGivenKind(T_OPEN_TAG))
-=======
                 $prevToken->isGivenKind(T_OPEN_TAG)
-                || ($prevToken->isWhitespace(array('whitespaces' => " \t")) && !$tokens[$index - 2]->isGivenKind(T_OPEN_TAG))
->>>>>>> 5db75284
+                || ($prevToken->isWhitespace(" \t") && !$tokens[$index - 2]->isGivenKind(T_OPEN_TAG))
                 || $prevToken->equalsAny(array(';', '{'))
             ) {
                 continue;
