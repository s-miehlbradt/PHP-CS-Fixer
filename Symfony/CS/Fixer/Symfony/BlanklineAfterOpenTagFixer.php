--- conflicted
+++ resolved
@@ -63,11 +63,7 @@
             $token->setContent(rtrim($token->getContent())."\n");
         }
 
-<<<<<<< HEAD
-        if (!$tokens[1]->isWhitespace("\n")) {
-=======
         if (!$tokens[1]->isWhitespace() && false === strpos($tokens[1]->getContent(), "\n")) {
->>>>>>> 6319fe60
             $tokens->insertAt(1, new Token(array(T_WHITESPACE, "\n")));
         }
     }
