--- conflicted
+++ resolved
@@ -21,9 +21,6 @@
  */
 final class MethodArgumentDefaultValueFixer extends AbstractFixer
 {
-    /**
-     * {@inheritdoc}
-     */
     public function isCandidate(Tokens $tokens)
     {
         return $tokens->isTokenKindFound(T_FUNCTION);
@@ -130,7 +127,7 @@
      */
     private function removeDefaultArgument(Tokens $tokens, $startIndex, $endIndex)
     {
-        for ($i = $startIndex; $i <= $endIndex; ) {
+        for ($i = $startIndex; $i <= $endIndex;) {
             $tokens[$i]->clear();
             $this->clearWhitespacesBeforeIndex($tokens, $i);
             $i = $tokens->getNextMeaningfulToken($i);
@@ -156,30 +153,9 @@
         $searchTokens = array(',', '(', array(T_STRING), array(CT_ARRAY_TYPEHINT));
         $typehintKinds = array(T_STRING, CT_ARRAY_TYPEHINT);
 
-<<<<<<< HEAD
-    /**
-     * @param Tokens $tokens
-     * @param int    $variableIndex
-     *
-     * @return int
-     */
-    private function findArgumentEndIndex(Tokens $tokens, $variableIndex)
-    {
-        $currentIndex = $variableIndex;
-        while (!$tokens[$currentIndex]->equalsAny($this->argumentTerminatorTokens)) {
-            ++$currentIndex;
-            if ($tokens[$currentIndex]->equals('(')) {
-                $currentIndex = $tokens->findBlockEnd(Tokens::BLOCK_TYPE_PARENTHESIS_BRACE, $currentIndex) + 1;
-            }
-
-            if ($tokens[$currentIndex]->isGivenKind(CT_ARRAY_SQUARE_BRACE_OPEN)) {
-                $currentIndex = $tokens->findBlockEnd(Tokens::BLOCK_TYPE_ARRAY_SQUARE_BRACE, $currentIndex) + 1;
-            }
-=======
         if (defined('T_CALLABLE')) {
             $searchTokens[] = array(T_CALLABLE);
             $typehintKinds[] = T_CALLABLE;
->>>>>>> 058e9b7b
         }
 
         $prevIndex = $tokens->getPrevTokenOfKind($variableIndex, $searchTokens);
