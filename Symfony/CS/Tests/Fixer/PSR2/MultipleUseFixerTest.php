--- conflicted
+++ resolved
@@ -25,7 +25,7 @@
      */
     public function testFix($expected, $input = null)
     {
-        $this->makeTest($expected, $input);
+        $this->doTest($expected, $input);
     }
 
     public function provideCases()
@@ -99,14 +99,10 @@
     use BarZ;
 }
 
-<<<<<<< HEAD
-EOF;
-
-        $this->doTest($expected, $input);
-=======
 EOF
             ),
         );
->>>>>>> c7413c1a
+
+        $this->doTest($expected, $input);
     }
 }