<?php

/*
 * This file is part of the PHP CS utility.
 *
 * (c) Fabien Potencier <fabien@symfony.com>
 *
 * This source file is subject to the MIT license that is bundled
 * with this source code in the file LICENSE.
 */

namespace Symfony\CS\Tests\Fixer\Symfony;

use Symfony\CS\Fixer\Symfony\UnneededControlParenthesesFixer;
use Symfony\CS\Test\AbstractFixerTestCase;

/**
 * @author Sullivan Senechal <soullivaneuh@gmail.com>
 * @author Gregor Harlan <gharlan@web.de>
 *
 * @internal
 */
final class UnneededControlParenthesesFixerTest extends AbstractFixerTestCase
{
    private static $defaultStatements = null;

    public static function setUpBeforeClass()
    {
        $fixer = new UnneededControlParenthesesFixer();
        $controlStatementsProperty = new \ReflectionProperty($fixer, 'controlStatements');
        $controlStatementsProperty->setAccessible(true);
        self::$defaultStatements = $controlStatementsProperty->getValue($fixer);
    }

    /**
     * @dataProvider provideFixCases
     */
    public function testFix($expected, $input = null, $fixStatement = null)
    {
        $fixer = $this->getFixer();

        // PHP <5.5 BC
        if (version_compare(PHP_VERSION, '5.5', '<') && false !== strpos($input, 'yield')) {
            $input = null;
        }

        // Default config. Fixes all statements.
        $fixer->configure(self::$defaultStatements);
        $this->doTest($expected, $input, null, $fixer);

        // Empty array config. Should not fix anything.
        $fixer->configure(array());
        $this->doTest($expected, null, null, $fixer);

        // Test with only one statement
        foreach (self::$defaultStatements as $statement) {
<<<<<<< HEAD
            $fixer->configure(array($statement));
            $this->doTest(
                $expected,
                $input && false !== strpos($input, $statement) ? $input : null,
                null, $fixer
=======
            UnneededControlParenthesesFixer::configure(array($statement));

            $withInput = false;
            if ($input && (!$fixStatement || $fixStatement === $statement)) {
                foreach (explode('_', $statement) as $singleStatement) {
                    if (false !== strpos($input, $singleStatement)) {
                        $withInput = true;
                        break;
                    }
                }
            }

            $this->makeTest(
                $expected,
                $withInput ? $input : null
>>>>>>> c7413c1a
            );
        }
    }

    public function provideFixCases()
    {
        return array(
            array(
                '<?php break;',
            ),
            array(
                '<?php break 2;',
                '<?php break (2);',
            ),
            array(
                '<?php break 2;',
                '<?php break(2);',
            ),
            array(
                '<?php continue;',
            ),
            array(
                '<?php continue 2;',
                '<?php continue (2);',
            ),
            array(
                '<?php continue 2;',
                '<?php continue(2);',
            ),
            array(
                '<?php
                yield "prod";
                ',
            ),
            array(
                '<?php
                yield (1 + 2) * 10;
                ',
            ),
            array(
                '<?php
                yield (1 + 2) * 10;
                ',
                '<?php
                yield ((1 + 2) * 10);
                ',
            ),
            array(
                '<?php
                yield "prod";
                ',
                '<?php
                yield ("prod");
                ',
            ),
            array(
                '<?php
                yield 2;
                ',
                '<?php
                yield(2);
                ',
            ),
            array(
                '<?php
                $a = (yield $x);
                ',
                '<?php
                $a = (yield($x));
                ',
            ),
            array(
                '<?php
                clone $object;
                ',
            ),
            array(
                '<?php
                clone new Foo();
                ',
            ),
            array(
                '<?php
                clone $object;
                ',
                '<?php
                clone ($object);
                ',
            ),
            array(
                '<?php
                clone new Foo();
                ',
                '<?php
                clone (new Foo());
                ',
            ),
            array(
                '<?php
                foo(clone $a);
                foo(clone $a, 1);
                $a = $b ? clone $b : $c;
                ',
                '<?php
                foo(clone($a));
                foo(clone($a), 1);
                $a = $b ? clone($b) : $c;
                ',
            ),
            array(
                '<?php
                echo "foo";
                print "foo";
                ',
            ),
            array(
                '<?php
                echo (1 + 2) . $foo;
                print (1 + 2) . $foo;
                ',
            ),
            array(
                '<?php
                echo (1 + 2) * 10, "\n";
                ',
            ),
            array(
                '<?php echo (1 + 2) * 10, "\n" ?>',
            ),
            array(
                '<?php
                echo (1 + 2) * 10, "\n";
                ',
                '<?php
                echo ((1 + 2) * 10, "\n");
                ',
            ),
            array(
                '<?php
                echo (1 + 2) * 10, "\n";
                ',
                '<?php
                echo((1 + 2) * 10, "\n");
                ',
            ),
            array(
                '<?php echo "foo" ?>',
                '<?php echo ("foo") ?>',
            ),
            array(
                '<?php print "foo" ?>',
                '<?php print ("foo") ?>',
            ),
            array(
                '<?php
                echo "foo";
                print "foo";
                ',
                '<?php
                echo ("foo");
                print ("foo");
                ',
            ),
            array(
                '<?php
                echo "foo";
                print "foo";
                ',
                '<?php
                echo("foo");
                print("foo");
                ',
            ),
            array(
                '<?php
                echo 2;
                print 2;
                ',
                '<?php
                echo(2);
                print(2);
                ',
            ),
            array(
                '<?php
                echo $a ? $b : $c;
                echo ($a ? $b : $c) ? $d : $e;
                echo 10 * (2 + 3);
                echo ("foo"), ("bar");
                echo my_awesome_function("foo");
                echo $this->getOutput(1);
                ',
                '<?php
                echo ($a ? $b : $c);
                echo ($a ? $b : $c) ? $d : $e;
                echo 10 * (2 + 3);
                echo ("foo"), ("bar");
                echo my_awesome_function("foo");
                echo $this->getOutput(1);
                ',
            ),
            array(
                '<?php
                return "prod";
                ',
            ),
            array(
                '<?php
                return (1 + 2) * 10;
                ',
            ),
            array(
                '<?php
                return (1 + 2) * 10;
                ',
                '<?php
                return ((1 + 2) * 10);
                ',
            ),
            array(
                '<?php
                return "prod";
                ',
                '<?php
                return ("prod");
                ',
            ),
            array(
                '<?php
                return $x;
                ',
                '<?php
                return($x);
                ',
            ),
            array(
                '<?php
                return 2;
                ',
                '<?php
                return(2);
                ',
            ),
            array(
                '<?php
                switch ($a) {
                    case "prod":
                        break;
                }
                ',
            ),
            array(
                '<?php
                switch ($a) {
                    case "prod":
                        break;
                }
                ',
                '<?php
                switch ($a) {
                    case ("prod"):
                        break;
                }
                ',
                'switch_case',
            ),
            array(
                '<?php
                case $x;
                ',
                '<?php
                case($x);
                ',
            ),
            array(
                '<?php
                case 2;
                ',
                '<?php
                case(2);
                ',
            ),
            array(
                '<?php
                $a = 5.1;
                $b = 1.0;
                switch($a) {
                    case (int) $a < 1 : {
                        echo "leave alone";
                        break;
                    }
                    case $a < 2/* test */: {
                        echo "fix 1";
                        break;
                    }
                    case 3 : {
                        echo "fix 2";
                        break;
                    }
                    case /**//**/ // test
                        4
                        /**///
                        /**/: {
                        echo "fix 3";
                        break;
                    }
                    case ((int)$b) + 4.1: {
                        echo "fix 4";
                        break;
                    }
                    case ($b + 1) * 2: {
                        echo "leave alone";
                        break;
                    }
                }
                ',
                '<?php
                $a = 5.1;
                $b = 1.0;
                switch($a) {
                    case (int) $a < 1 : {
                        echo "leave alone";
                        break;
                    }
                    case ($a < 2)/* test */: {
                        echo "fix 1";
                        break;
                    }
                    case (3) : {
                        echo "fix 2";
                        break;
                    }
                    case /**/(/**/ // test
                        4
                        /**/)//
                        /**/: {
                        echo "fix 3";
                        break;
                    }
                    case (((int)$b) + 4.1): {
                        echo "fix 4";
                        break;
                    }
                    case ($b + 1) * 2: {
                        echo "leave alone";
                        break;
                    }
                }
                ',
                'switch_case',
            ),
        );
    }
}<|MERGE_RESOLUTION|>--- conflicted
+++ resolved
@@ -54,16 +54,8 @@
 
         // Test with only one statement
         foreach (self::$defaultStatements as $statement) {
-<<<<<<< HEAD
-            $fixer->configure(array($statement));
-            $this->doTest(
-                $expected,
-                $input && false !== strpos($input, $statement) ? $input : null,
-                null, $fixer
-=======
-            UnneededControlParenthesesFixer::configure(array($statement));
-
             $withInput = false;
+
             if ($input && (!$fixStatement || $fixStatement === $statement)) {
                 foreach (explode('_', $statement) as $singleStatement) {
                     if (false !== strpos($input, $singleStatement)) {
@@ -73,10 +65,12 @@
                 }
             }
 
-            $this->makeTest(
+            $fixer->configure(array($statement));
+            $this->doTest(
                 $expected,
-                $withInput ? $input : null
->>>>>>> c7413c1a
+                $withInput ? $input : null,
+                null,
+                $fixer
             );
         }
     }
