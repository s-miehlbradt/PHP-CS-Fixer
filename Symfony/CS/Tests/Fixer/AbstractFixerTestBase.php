--- conflicted
+++ resolved
@@ -48,13 +48,14 @@
         $fileIsSupported = $fixer->supports($file);
 
         if (null !== $input) {
-<<<<<<< HEAD
             Tokens::clearCache();
             $tokens = Tokens::fromCode($input);
 
-            $fixResult = $fixer->fix($file, $tokens);
+            if ($fileIsSupported) {
+                $fixResult = $fixer->fix($file, $tokens);
+                $this->assertNull($fixResult, '->fix method should return null.');
+            }
 
-            $this->assertNull($fixResult, '->fix method should return null.');
             $this->assertSame($expected, $tokens->generateCode(), 'Code build on input code must match expected code.');
             $this->assertTrue($tokens->isChanged(), 'Tokens collection built on input code should be marked as changed after fixing.');
         }
@@ -62,16 +63,12 @@
         Tokens::clearCache();
         $tokens = Tokens::fromCode($expected);
 
-        $fixResult = $fixer->fix($file, $tokens);
+        if ($fileIsSupported) {
+            $fixResult = $fixer->fix($file, $tokens);
+            $this->assertNull($fixResult, '->fix method should return null.');
+        }
 
-        $this->assertNull($fixResult, '->fix method should return null.');
         $this->assertSame($expected, $tokens->generateCode(), 'Code build on expected code must not change.');
         $this->assertFalse($tokens->isChanged(), 'Tokens collection built on expected code should not be marked as changed after fixing.');
-=======
-            $this->assertSame($expected, $fileIsSupported ? $fixer->fix($file, $input) : $input);
-        }
-
-        $this->assertSame($expected, $fileIsSupported ? $fixer->fix($file, $expected) : $expected);
->>>>>>> 85a84bf3
     }
 }