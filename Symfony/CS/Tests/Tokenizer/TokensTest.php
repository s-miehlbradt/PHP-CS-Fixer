--- conflicted
+++ resolved
@@ -34,57 +34,6 @@
 
         $this->assertSame($countBefore, $tokens->count());
     }
-<<<<<<< HEAD
-=======
-
-    /**
-     * @dataProvider provideIsLambdaCases
-     */
-    public function testIsLambda($source, array $expected)
-    {
-        $tokens = Tokens::fromCode($source);
-
-        foreach ($expected as $index => $expected) {
-            $this->assertSame($expected, $tokens->isLambda($index));
-        }
-    }
-
-    public function provideIsLambdaCases()
-    {
-        return array(
-            array(
-                '<?php function foo () {}',
-                array(1 => false),
-            ),
-            array(
-                '<?php function /** foo */ foo () {}',
-                array(1 => false),
-            ),
-            array(
-                '<?php $foo = function () {}',
-                array(5 => true),
-            ),
-            array(
-                '<?php $foo = function /** foo */ () {}',
-                array(5 => true),
-            ),
-            array(
-                '<?php
-preg_replace_callback(
-    "/(^|[a-z])/",
-    function (array $matches) {
-        return "a";
-    },
-    $string
-);',
-                array(7 => true),
-            ),
-            array(
-                '<?php $foo = function &() {}',
-                array(5 => true),
-            ),
-        );
-    }
 
     /**
      * @dataProvider provideFindSequence
@@ -111,8 +60,8 @@
             array(
                 '<?php $x = 1;',
                 array(
-                    0 => new Token(array(T_OPEN_TAG, '<?php ', 1)),
-                    1 => new Token(array(T_VARIABLE, '$x', 1)),
+                    0 => new Token(array(T_OPEN_TAG, '<?php ')),
+                    1 => new Token(array(T_VARIABLE, '$x')),
                 ),
                 array(array(
                     array(T_OPEN_TAG),
@@ -124,7 +73,7 @@
                 '<?php $x = 1;',
                 array(
                     3 => new Token('='),
-                    5 => new Token(array(T_LNUMBER, '1', 1)),
+                    5 => new Token(array(T_LNUMBER, '1')),
                     6 => new Token(';'),
                 ),
                 array(array(
@@ -137,8 +86,8 @@
             array(
                 '<?php $x = 1;',
                 array(
-                    0 => new Token(array(T_OPEN_TAG, '<?php ', 1)),
-                    1 => new Token(array(T_VARIABLE, '$x', 1)),
+                    0 => new Token(array(T_OPEN_TAG, '<?php ')),
+                    1 => new Token(array(T_VARIABLE, '$x')),
                 ),
                 array(array(
                     array(T_OPEN_TAG),
@@ -159,7 +108,7 @@
                 '<?php $x = 1;',
                 array(
                     3 => new Token('='),
-                    5 => new Token(array(T_LNUMBER, '1', 1)),
+                    5 => new Token(array(T_LNUMBER, '1')),
                     6 => new Token(';'),
                 ),
                 array(array(
@@ -192,8 +141,8 @@
             array(
                 '<?php $x = 1;',
                 array(
-                    0 => new Token(array(T_OPEN_TAG, '<?php ', 1)),
-                    1 => new Token(array(T_VARIABLE, '$x', 1)),
+                    0 => new Token(array(T_OPEN_TAG, '<?php ')),
+                    1 => new Token(array(T_VARIABLE, '$x')),
                 ),
                 array(array(
                     array(T_OPEN_TAG),
@@ -222,8 +171,8 @@
             array(
                 '<?php $x = 1;',
                 array(
-                    0 => new Token(array(T_OPEN_TAG, '<?php ', 1)),
-                    1 => new Token(array(T_VARIABLE, '$x', 1)),
+                    0 => new Token(array(T_OPEN_TAG, '<?php ')),
+                    1 => new Token(array(T_VARIABLE, '$x')),
                 ),
                 array(array(
                     array(T_OPEN_TAG),
@@ -234,8 +183,8 @@
             array(
                 '<?php $x = 1;',
                 array(
-                    0 => new Token(array(T_OPEN_TAG, '<?php ', 1)),
-                    1 => new Token(array(T_VARIABLE, '$x', 1)),
+                    0 => new Token(array(T_OPEN_TAG, '<?php ')),
+                    1 => new Token(array(T_VARIABLE, '$x')),
                 ),
                 array(array(
                     array(T_OPEN_TAG),
@@ -246,8 +195,8 @@
             array(
                 '<?php $x = 1;',
                 array(
-                    0 => new Token(array(T_OPEN_TAG, '<?php ', 1)),
-                    1 => new Token(array(T_VARIABLE, '$x', 1)),
+                    0 => new Token(array(T_OPEN_TAG, '<?php ')),
+                    1 => new Token(array(T_VARIABLE, '$x')),
                 ),
                 array(array(
                     array(T_OPEN_TAG),
@@ -425,5 +374,4 @@
             array("<?=' '\n?><?=' ';\n", false),
         );
     }
->>>>>>> e798f888
 }