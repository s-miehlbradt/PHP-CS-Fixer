--- conflicted
+++ resolved
@@ -19,8 +19,6 @@
  */
 class TokensTest extends \PHPUnit_Framework_TestCase
 {
-<<<<<<< HEAD
-=======
     private function assertEqualsTokensArray($expected, $input)
     {
         if (null === $expected) {
@@ -39,42 +37,6 @@
         }
     }
 
-    public function testGetClassyElements()
-    {
-        $source = <<<'PHP'
-<?php
-class Foo
-{
-    public $prop0;
-    protected $prop1;
-    private $prop2 = 1;
-    var $prop3 = array(1,2,3);
-
-    public function bar4()
-    {
-        $a = 5;
-
-        return " ({$a})";
-    }
-    public function bar5($data)
-    {
-    }
-}
-PHP;
-
-        $tokens = Tokens::fromCode($source);
-        $elements = array_values($tokens->getClassyElements());
-
-        $this->assertCount(6, $elements);
-        $this->assertSame('property', $elements[0]['type']);
-        $this->assertSame('property', $elements[1]['type']);
-        $this->assertSame('property', $elements[2]['type']);
-        $this->assertSame('property', $elements[3]['type']);
-        $this->assertSame('method', $elements[4]['type']);
-        $this->assertSame('method', $elements[5]['type']);
-    }
-
->>>>>>> 51f23be4
     public function testReadFromCacheAfterClearing()
     {
         $code = '<?php echo 1;';
