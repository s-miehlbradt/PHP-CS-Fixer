<?php

/*
 * This file is part of PHP CS Fixer.
 *
 * (c) Fabien Potencier <fabien@symfony.com>
 *     Dariusz Rumiński <dariusz.ruminski@gmail.com>
 *
 * This source file is subject to the MIT license that is bundled
 * with this source code in the file LICENSE.
 */

namespace Symfony\CS\Tests;

use Symfony\CS\Config\Config;
use Symfony\CS\Fixer;
use Symfony\CS\FixerInterface;

class FixerTest extends \PHPUnit_Framework_TestCase
{
    /**
     * @covers Symfony\CS\Fixer::sortFixers
     */
    public function testThatFixersAreSorted()
    {
        $fixer = new Fixer();

        $fxPrototypes = array(
            array('getPriority' => 0),
            array('getPriority' => -10),
            array('getPriority' => 10),
            array('getPriority' => -10),
        );

        $fxs = array();

        foreach ($fxPrototypes as $fxPrototype) {
            $fx = $this->getMock('Symfony\CS\FixerInterface');
            $fx->expects($this->any())->method('getPriority')->willReturn($fxPrototype['getPriority']);

            $fixer->addFixer($fx);
            $fxs[] = $fx;
        }

        // There are no rules that forces $fxs[1] to be prioritized before $fxs[3]. We should not test against that
        $this->assertSame(array($fxs[2], $fxs[0]), array_slice($fixer->getFixers(), 0, 2));
    }

    /**
     * @covers Symfony\CS\Fixer::registerBuiltInFixers
     */
    public function testThatRegisterBuiltInFixers()
    {
        $fixer = new Fixer();

        $this->assertCount(0, $fixer->getFixers());
        $fixer->registerBuiltInFixers();
        $this->assertGreaterThan(0, count($fixer->getFixers()));
    }

    /**
     * @covers Symfony\CS\Fixer::registerBuiltInConfigs
     */
    public function testThatRegisterBuiltInConfigs()
    {
        $fixer = new Fixer();

        $this->assertCount(0, $fixer->getConfigs());
        $fixer->registerBuiltInConfigs();
        $this->assertGreaterThan(0, count($fixer->getConfigs()));
    }

    /**
     * @covers Symfony\CS\Fixer::addFixer
     * @covers Symfony\CS\Fixer::getFixers
     */
    public function testThatCanAddAndGetFixers()
    {
        $fixer = new Fixer();

        $f1 = $this->getMock('Symfony\CS\FixerInterface');
        $f2 = $this->getMock('Symfony\CS\FixerInterface');
        $fixer->addFixer($f1);
        $fixer->addFixer($f2);

        $this->assertTrue(in_array($f1, $fixer->getFixers(), true));
        $this->assertTrue(in_array($f2, $fixer->getFixers(), true));
    }

    /**
     * @covers Symfony\CS\Fixer::addConfig
     * @covers Symfony\CS\Fixer::getConfigs
     */
    public function testThatCanAddAndGetConfigs()
    {
        $fixer = new Fixer();

        $c1 = $this->getMock('Symfony\CS\ConfigInterface');
        $c2 = $this->getMock('Symfony\CS\ConfigInterface');
        $fixer->addConfig($c1);
        $fixer->addConfig($c2);

        $this->assertSame(array($c1, $c2), $fixer->getConfigs());
    }

    /**
     * @covers Symfony\CS\Fixer::fix
     * @covers Symfony\CS\Fixer::fixFile
     * @covers Symfony\CS\Fixer::prepareFixers
     */
    public function testThatFixSuccessfully()
    {
        $fixer = new Fixer();
        $fixer->addFixer(new \Symfony\CS\Fixer\PSR2\VisibilityFixer());
        $fixer->addFixer(new \Symfony\CS\Fixer\PSR0\Psr0Fixer()); //will be ignored cause of test keyword in namespace

        $config = Config::create()->finder(new \DirectoryIterator(__DIR__.DIRECTORY_SEPARATOR.'Fixtures'.DIRECTORY_SEPARATOR.'FixerTest'));
        $config->fixers($fixer->getFixers());

        $changed = $fixer->fix($config, true, true);
        $pathToInvalidFile = __DIR__.DIRECTORY_SEPARATOR.'Fixtures'.DIRECTORY_SEPARATOR.'FixerTest'.DIRECTORY_SEPARATOR.'somefile.php';

        $this->assertCount(1, $changed);
        $this->assertCount(2, $changed[$pathToInvalidFile]);
        $this->assertSame(array('appliedFixers', 'diff'), array_keys($changed[$pathToInvalidFile]));
        $this->assertSame('visibility', $changed[$pathToInvalidFile]['appliedFixers'][0]);
    }

    /**
     * @covers Symfony\CS\Fixer::getLevelAsString
     * @dataProvider getFixerLevels
     */
    public function testThatCanGetFixerLevelString($level, $expectedLevelString)
    {
        $fixer = $this->getMock('Symfony\CS\FixerInterface');
        $fixer->expects($this->any())->method('getLevel')->will($this->returnValue($level));

        $this->assertSame($expectedLevelString, Fixer::getLevelAsString($fixer));
    }

    public function testFixersPriorityEdgeFixers()
    {
        $fixer = new Fixer();
        $fixer->registerBuiltInFixers();
        $fixers = $fixer->getFixers();

        $this->assertSame('encoding', $fixers[0]->getName());
        $this->assertSame('short_tag', $fixers[1]->getName());
        $this->assertSame('eof_ending', $fixers[count($fixers) - 1]->getName());
    }

    /**
     * @dataProvider getFixersPriorityCases
     */
    public function testFixersPriority(FixerInterface $first, FixerInterface $second)
    {
        $this->assertLessThan($first->getPriority(), $second->getPriority());
    }

    public function getFixersPriorityCases()
    {
        $fixer = new Fixer();
        $fixer->registerBuiltInFixers();

        $fixers = array();

        foreach ($fixer->getFixers() as $fixer) {
            $fixers[$fixer->getName()] = $fixer;
        }

        $cases = array(
            array($fixers['unused_use'], $fixers['extra_empty_lines']), // tested also in: unused_use,extra_empty_lines.test
            array($fixers['multiple_use'], $fixers['unused_use']), // tested also in: multiple_use,unused_use.test
            array($fixers['remove_leading_slash_use'], $fixers['ordered_use']), // tested also in: remove_leading_slash_use,ordered_use.test
            array($fixers['remove_lines_between_uses'], $fixers['ordered_use']),
            array($fixers['unused_use'], $fixers['remove_leading_slash_use']),
            array($fixers['multiple_use'], $fixers['remove_leading_slash_use']),
            array($fixers['concat_without_spaces'], $fixers['concat_with_spaces']),
            array($fixers['elseif'], $fixers['braces']),
            array($fixers['duplicate_semicolon'], $fixers['braces']),
            array($fixers['duplicate_semicolon'], $fixers['spaces_before_semicolon']),
            array($fixers['duplicate_semicolon'], $fixers['multiline_spaces_before_semicolon']),
            array($fixers['duplicate_semicolon'], $fixers['switch_case_semicolon_to_colon']),  // tested also in: duplicate_semicolon,switch_case_semicolon_to_colon.test
            array($fixers['duplicate_semicolon'], $fixers['extra_empty_lines']), // tested also in: duplicate_semicolon,extra_empty_lines.test
            array($fixers['double_arrow_multiline_whitespaces'], $fixers['multiline_array_trailing_comma']),
            array($fixers['double_arrow_multiline_whitespaces'], $fixers['align_double_arrow']), // tested also in: double_arrow_multiline_whitespaces,align_double_arrow.test
            array($fixers['operators_spaces'], $fixers['align_double_arrow']), // tested also in: align_double_arrow,operators_spaces.test
            array($fixers['operators_spaces'], $fixers['align_equals']), // tested also in: align_double_arrow,align_equals.test
            array($fixers['indentation'], $fixers['phpdoc_indent']),
            array($fixers['phpdoc_order'], $fixers['phpdoc_separation']),
            array($fixers['phpdoc_no_access'], $fixers['phpdoc_separation']),
            array($fixers['phpdoc_no_access'], $fixers['phpdoc_order']),
            array($fixers['phpdoc_no_empty_return'], $fixers['phpdoc_separation']), // tested also in: phpdoc_no_empty_return,phpdoc_separation.test
            array($fixers['phpdoc_no_empty_return'], $fixers['phpdoc_order']), // tested also in: phpdoc_no_empty_return,phpdoc_separation.test
            array($fixers['phpdoc_no_package'], $fixers['phpdoc_separation']), // tested also in: phpdoc_no_package,phpdoc_separation.test
            array($fixers['phpdoc_no_package'], $fixers['phpdoc_order']),
            array($fixers['phpdoc_no_access'], $fixers['phpdoc_trim']),
            array($fixers['phpdoc_no_empty_return'], $fixers['phpdoc_trim']),
            array($fixers['phpdoc_no_package'], $fixers['phpdoc_trim']),
            array($fixers['phpdoc_separation'], $fixers['phpdoc_trim']),
            array($fixers['phpdoc_short_description'], $fixers['phpdoc_trim']),
            array($fixers['phpdoc_var_without_name'], $fixers['phpdoc_trim']),
            array($fixers['phpdoc_order'], $fixers['phpdoc_trim']),
            array($fixers['unused_use'], $fixers['line_after_namespace']), // tested also in: unused_use,line_after_namespace.test
            array($fixers['linefeed'], $fixers['eof_ending']),
            array($fixers['php_unit_strict'], $fixers['php_unit_construct']),
            array($fixers['unary_operators_spaces'], $fixers['logical_not_operators_with_spaces']),
            array($fixers['unary_operators_spaces'], $fixers['logical_not_operators_with_successor_space']),
            array($fixers['short_echo_tag'], $fixers['echo_to_print']), // tested also in: echo_to_print,short_echo_tag.test
            array($fixers['short_bool_cast'], $fixers['spaces_cast']), // tested also in: short_bool_cast,spaces_cast.test
            array($fixers['unneeded_control_parentheses'], $fixers['trailing_spaces']), // tested also in: trailing_spaces,unneeded_control_parentheses.test
            array($fixers['class_definition'], $fixers['trailing_spaces']), // tested also in: class_definition,trailing_spaces.test
            array($fixers['empty_return'], $fixers['no_useless_return']), // tested also in: empty_return,no_useless_return.test
            array($fixers['duplicate_semicolon'], $fixers['no_useless_return']), // tested also in: duplicate_semicolon,no_useless_return.test
            array($fixers['no_useless_return'], $fixers['whitespacy_lines']), // tested also in: no_useless_return,whitespacy_lines.test
            array($fixers['no_useless_return'], $fixers['extra_empty_lines']), // tested also in: no_useless_return,extra_empty_lines.test
            array($fixers['no_useless_return'], $fixers['return']), // tested also in: no_useless_return,return.test
            array($fixers['no_empty_phpdoc'], $fixers['extra_empty_lines']), // tested also in: no_empty_phpdoc,extra_empty_lines.test
            array($fixers['no_empty_phpdoc'], $fixers['trailing_spaces']), // tested also in: no_empty_phpdoc,trailing_spaces.test
            array($fixers['no_empty_phpdoc'], $fixers['whitespacy_lines']), // tested also in: no_empty_phpdoc,whitespacy_lines.test
            array($fixers['phpdoc_no_access'], $fixers['no_empty_phpdoc']), // tested also in: phpdoc_no_access,no_empty_phpdoc.test
            array($fixers['phpdoc_no_empty_return'], $fixers['no_empty_phpdoc']), // tested also in: phpdoc_no_empty_return,no_empty_phpdoc.test
            array($fixers['phpdoc_no_package'], $fixers['no_empty_phpdoc']), // tested also in: phpdoc_no_package,no_empty_phpdoc.test
            array($fixers['combine_consecutive_unsets'], $fixers['spaces_after_semicolon']), // tested also in: combine_consecutive_unsets,spaces_after_semicolon.test
            array($fixers['combine_consecutive_unsets'], $fixers['whitespacy_lines']), // tested also in: combine_consecutive_unsets,whitespacy_lines.test
            array($fixers['combine_consecutive_unsets'], $fixers['trailing_spaces']), // tested also in: combine_consecutive_unsets,trailing_spaces.test
            array($fixers['combine_consecutive_unsets'], $fixers['extra_empty_lines']), // tested also in: combine_consecutive_unsets,extra_empty_lines.test
            array($fixers['duplicate_semicolon'], $fixers['combine_consecutive_unsets']), // tested also in: duplicate_semicolon,combine_consecutive_unsets.test
            array($fixers['phpdoc_type_to_var'], $fixers['phpdoc_single_line_var_spacing']), // tested also in: phpdoc_type_to_var,phpdoc_single_line_var_spacing.test
<<<<<<< HEAD
            array($fixers['blankline_after_open_tag'], $fixers['no_blank_lines_before_namespace']), // tested also in: blankline_after_open_tag,no_blank_lines_before_namespace.test
=======
            array($fixers['php_unit_construct'], $fixers['php_unit_dedicate_assert']), // tested also in: php_unit_construct,php_unit_dedicate_assert.test
>>>>>>> d28f19cf
        );

        $docFixerNames = array_filter(
            array_keys($fixers),
            function ($name) {
                return false !== strpos($name, 'phpdoc');
            }
        );

        // prepare bulk tests for phpdoc fixers to test that:
        // * `phpdoc_to_comment` is first
        // * `phpdoc_indent` is second
        // * `phpdoc_types` is third
        // * `phpdoc_scalar` is fourth
        // * `phpdoc_params` is last
        $cases[] = array($fixers['phpdoc_to_comment'], $fixers['phpdoc_indent']);
        $cases[] = array($fixers['phpdoc_indent'], $fixers['phpdoc_types']);
        $cases[] = array($fixers['phpdoc_types'], $fixers['phpdoc_scalar']);

        foreach ($docFixerNames as $docFixerName) {
            if (!in_array($docFixerName, array('phpdoc_to_comment', 'phpdoc_indent', 'phpdoc_types', 'phpdoc_scalar'), true)) {
                $cases[] = array($fixers['phpdoc_to_comment'], $fixers[$docFixerName]);
                $cases[] = array($fixers['phpdoc_indent'], $fixers[$docFixerName]);
                $cases[] = array($fixers['phpdoc_types'], $fixers[$docFixerName]);
                $cases[] = array($fixers['phpdoc_scalar'], $fixers[$docFixerName]);
            }

            if ('phpdoc_params' !== $docFixerName) {
                $cases[] = array($fixers[$docFixerName], $fixers['phpdoc_params']);
            }
        }

        return $cases;
    }

    public static function getFixerLevels()
    {
        return array(
            array(FixerInterface::NONE_LEVEL, 'none'),
            array(FixerInterface::PSR0_LEVEL, 'PSR-0'),
            array(FixerInterface::PSR1_LEVEL, 'PSR-1'),
            array(FixerInterface::PSR2_LEVEL, 'PSR-2'),
            array(FixerInterface::SYMFONY_LEVEL, 'symfony'),
            array(FixerInterface::CONTRIB_LEVEL, 'contrib'),
        );
    }

    /**
     * @dataProvider provideFixersDescriptionConsistencyCases
     */
    public function testFixersDescriptionConsistency(FixerInterface $fixer)
    {
        $this->assertRegExp('/^[A-Z@].*\.$/', $fixer->getDescription(), 'Description must start with capital letter or an @ and end with dot.');
    }

    public function provideFixersDescriptionConsistencyCases()
    {
        $fixer = new Fixer();
        $fixer->registerBuiltInFixers();
        $fixers = $fixer->getFixers();
        $cases = array();

        foreach ($fixers as $fixer) {
            $cases[] = array($fixer);
        }

        return $cases;
    }
}<|MERGE_RESOLUTION|>--- conflicted
+++ resolved
@@ -227,11 +227,8 @@
             array($fixers['combine_consecutive_unsets'], $fixers['extra_empty_lines']), // tested also in: combine_consecutive_unsets,extra_empty_lines.test
             array($fixers['duplicate_semicolon'], $fixers['combine_consecutive_unsets']), // tested also in: duplicate_semicolon,combine_consecutive_unsets.test
             array($fixers['phpdoc_type_to_var'], $fixers['phpdoc_single_line_var_spacing']), // tested also in: phpdoc_type_to_var,phpdoc_single_line_var_spacing.test
-<<<<<<< HEAD
             array($fixers['blankline_after_open_tag'], $fixers['no_blank_lines_before_namespace']), // tested also in: blankline_after_open_tag,no_blank_lines_before_namespace.test
-=======
             array($fixers['php_unit_construct'], $fixers['php_unit_dedicate_assert']), // tested also in: php_unit_construct,php_unit_dedicate_assert.test
->>>>>>> d28f19cf
         );
 
         $docFixerNames = array_filter(
