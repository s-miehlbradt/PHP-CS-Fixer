<?php

/*
 * This file is part of the PHP CS utility.
 *
 * (c) Fabien Potencier <fabien@symfony.com>
 *
 * This source file is subject to the MIT license that is bundled
 * with this source code in the file LICENSE.
 */

namespace Symfony\CS\Tests;

use Symfony\CS\Config\Config;
use Symfony\CS\Error\Error;
use Symfony\CS\Fixer;
use Symfony\CS\FixerInterface;
use Symfony\CS\Linter\Linter;

class FixerTest extends \PHPUnit_Framework_TestCase
{
    /**
     * @covers Symfony\CS\Fixer::sortFixers
     */
    public function testThatFixersAreSorted()
    {
        $fixer = new Fixer();

        $fxPrototypes = array(
            array('getPriority' => 0),
            array('getPriority' => -10),
            array('getPriority' => 10),
            array('getPriority' => -10),
        );

        $fxs = array();

        foreach ($fxPrototypes as $fxPrototype) {
            $fx = $this->getMock('Symfony\CS\FixerInterface');
            $fx->expects($this->any())->method('getPriority')->willReturn($fxPrototype['getPriority']);

            $fixer->addFixer($fx);
            $fxs[] = $fx;
        }

        // There are no rules that forces $fxs[1] to be prioritized before $fxs[3]. We should not test against that
        $this->assertSame(array($fxs[2], $fxs[0]), array_slice($fixer->getFixers(), 0, 2));
    }

    /**
     * @covers Symfony\CS\Fixer::registerBuiltInFixers
     */
    public function testThatRegisterBuiltInFixers()
    {
        $fixer = new Fixer();

        $this->assertCount(0, $fixer->getFixers());
        $fixer->registerBuiltInFixers();
        $this->assertGreaterThan(0, count($fixer->getFixers()));
    }

    /**
     * @covers Symfony\CS\Fixer::registerBuiltInConfigs
     */
    public function testThatRegisterBuiltInConfigs()
    {
        $fixer = new Fixer();

        $this->assertCount(0, $fixer->getConfigs());
        $fixer->registerBuiltInConfigs();
        $this->assertGreaterThan(0, count($fixer->getConfigs()));
    }

    /**
     * @covers Symfony\CS\Fixer::addFixer
     * @covers Symfony\CS\Fixer::getFixers
     */
    public function testThatCanAddAndGetFixers()
    {
        $fixer = new Fixer();

        $f1 = $this->getMock('Symfony\CS\FixerInterface');
        $f2 = $this->getMock('Symfony\CS\FixerInterface');
        $fixer->addFixer($f1);
        $fixer->addFixer($f2);

        $this->assertTrue(in_array($f1, $fixer->getFixers(), true));
        $this->assertTrue(in_array($f2, $fixer->getFixers(), true));
    }

    /**
     * @covers Symfony\CS\Fixer::addConfig
     * @covers Symfony\CS\Fixer::getConfigs
     */
    public function testThatCanAddAndGetConfigs()
    {
        $fixer = new Fixer();

        $c1 = $this->getMock('Symfony\CS\ConfigInterface');
        $c2 = $this->getMock('Symfony\CS\ConfigInterface');
        $fixer->addConfig($c1);
        $fixer->addConfig($c2);

        $this->assertSame(array($c1, $c2), $fixer->getConfigs());
    }

    /**
     * @covers Symfony\CS\Fixer::fix
     * @covers Symfony\CS\Fixer::fixFile
     * @covers Symfony\CS\Fixer::prepareFixers
     */
    public function testThatFixSuccessfully()
    {
        $fixer = new Fixer();
        $fixer->addFixer(new \Symfony\CS\Fixer\PSR2\VisibilityFixer());
        $fixer->addFixer(new \Symfony\CS\Fixer\PSR0\Psr0Fixer()); //will be ignored cause of test keyword in namespace

        $config = Config::create()->finder(new \DirectoryIterator(__DIR__.DIRECTORY_SEPARATOR.'Fixtures'.DIRECTORY_SEPARATOR.'FixerTest'.DIRECTORY_SEPARATOR.'fix'));
        $config->fixers($fixer->getFixers());
        $config->setUsingCache(false);

        $changed = $fixer->fix($config, true, true);
        $pathToInvalidFile = __DIR__.DIRECTORY_SEPARATOR.'Fixtures'.DIRECTORY_SEPARATOR.'FixerTest'.DIRECTORY_SEPARATOR.'fix'.DIRECTORY_SEPARATOR.'somefile.php';

        $this->assertCount(1, $changed);
        $this->assertCount(2, $changed[$pathToInvalidFile]);
        $this->assertSame(array('appliedFixers', 'diff'), array_keys($changed[$pathToInvalidFile]));
        $this->assertSame('visibility', $changed[$pathToInvalidFile]['appliedFixers'][0]);
    }

    /**
     * @covers Symfony\CS\Fixer::fix
     * @covers Symfony\CS\Fixer::fixFile
     * @covers Symfony\CS\Fixer::prepareFixers
     */
    public function testThatFixInvalidFileReportsToErrorManager()
    {
        $fixer = new Fixer();
        $fixer->addFixer(new \Symfony\CS\Fixer\PSR2\VisibilityFixer());
        $fixer->addFixer(new \Symfony\CS\Fixer\PSR0\Psr0Fixer()); //will be ignored cause of test keyword in namespace
        $fixer->setLinter(new Linter());

        $config = Config::create()->finder(new \DirectoryIterator(__DIR__.DIRECTORY_SEPARATOR.'Fixtures'.DIRECTORY_SEPARATOR.'FixerTest'.DIRECTORY_SEPARATOR.'invalid'));
        $config->fixers($fixer->getFixers());
        $config->setUsingCache(false);

        $changed = $fixer->fix($config, true, true);
        $pathToInvalidFile = __DIR__.DIRECTORY_SEPARATOR.'Fixtures'.DIRECTORY_SEPARATOR.'FixerTest'.DIRECTORY_SEPARATOR.'invalid'.DIRECTORY_SEPARATOR.'somefile.php';

        $this->assertCount(0, $changed);

        $errors = $fixer->getErrorsManager()->getInvalidErrors();

        $this->assertCount(1, $errors);

        $error = $errors[0];

        $this->assertInstanceOf('Symfony\CS\Error\Error', $error);

        $this->assertSame(Error::TYPE_INVALID, $error->getType());
        $this->assertSame($pathToInvalidFile, $error->getFilePath());
    }

    /**
     * @covers Symfony\CS\Fixer::getLevelAsString
     * @dataProvider getFixerLevels
     */
    public function testThatCanGetFixerLevelString($level, $expectedLevelString)
    {
        $fixer = $this->getMock('Symfony\CS\FixerInterface');
        $fixer->expects($this->any())->method('getLevel')->will($this->returnValue($level));

        $this->assertSame($expectedLevelString, Fixer::getLevelAsString($fixer));
    }

    public function testFixersPriorityEdgeFixers()
    {
        $fixer = new Fixer();
        $fixer->registerBuiltInFixers();
        $fixers = $fixer->getFixers();

        $this->assertSame('encoding', $fixers[0]->getName());
        $this->assertSame('eof_ending', $fixers[count($fixers) - 1]->getName());
    }

    /**
     * @dataProvider getFixersPriorityCases
     */
    public function testFixersPriority(FixerInterface $first, FixerInterface $second)
    {
        $this->assertLessThan($first->getPriority(), $second->getPriority());
    }

    public function getFixersPriorityCases()
    {
        $fixer = new Fixer();
        $fixer->registerBuiltInFixers();

        $fixers = array();

        foreach ($fixer->getFixers() as $fixer) {
            $fixers[$fixer->getName()] = $fixer;
        }

        $cases = array(
            array($fixers['php_closing_tag'], $fixers['short_tag']),
            array($fixers['unused_use'], $fixers['extra_empty_lines']),
            array($fixers['multiple_use'], $fixers['unused_use']),
            array($fixers['multiple_use'], $fixers['ordered_use']),
            array($fixers['remove_lines_between_uses'], $fixers['ordered_use']),
            array($fixers['unused_use'], $fixers['remove_leading_slash_use']),
            array($fixers['multiple_use'], $fixers['remove_leading_slash_use']),
            array($fixers['concat_without_spaces'], $fixers['concat_with_spaces']),
            array($fixers['elseif'], $fixers['braces']),
            array($fixers['duplicate_semicolon'], $fixers['braces']),
            array($fixers['duplicate_semicolon'], $fixers['spaces_before_semicolon']),
            array($fixers['duplicate_semicolon'], $fixers['multiline_spaces_before_semicolon']),
            array($fixers['standardize_not_equal'], $fixers['strict']),
            array($fixers['double_arrow_multiline_whitespaces'], $fixers['multiline_array_trailing_comma']),
            array($fixers['double_arrow_multiline_whitespaces'], $fixers['align_double_arrow']),
            array($fixers['indentation'], $fixers['phpdoc_indent']),
            array($fixers['phpdoc_order'], $fixers['phpdoc_separation']),
            array($fixers['phpdoc_no_access'], $fixers['phpdoc_separation']),
            array($fixers['phpdoc_no_access'], $fixers['phpdoc_order']),
            array($fixers['phpdoc_no_empty_return'], $fixers['phpdoc_separation']),
            array($fixers['phpdoc_no_empty_return'], $fixers['phpdoc_order']),
            array($fixers['phpdoc_no_package'], $fixers['phpdoc_separation']),
            array($fixers['phpdoc_no_package'], $fixers['phpdoc_order']),
            array($fixers['phpdoc_no_access'], $fixers['phpdoc_trim']),
            array($fixers['phpdoc_no_empty_return'], $fixers['phpdoc_trim']),
            array($fixers['phpdoc_no_package'], $fixers['phpdoc_trim']),
            array($fixers['phpdoc_separation'], $fixers['phpdoc_trim']),
            array($fixers['phpdoc_short_description'], $fixers['phpdoc_trim']),
            array($fixers['phpdoc_var_without_name'], $fixers['phpdoc_trim']),
            array($fixers['phpdoc_order'], $fixers['phpdoc_trim']),
            array($fixers['unused_use'], $fixers['line_after_namespace']),
            array($fixers['linefeed'], $fixers['eof_ending']),
        );

        $docFixerNames = array_filter(
            array_keys($fixers),
            function ($name) {
                return false !== strpos($name, 'phpdoc');
            }
        );

        // prepare bulk tests for phpdoc fixers to test that:
        // * `phpdoc_to_comment` is first
        // * `phpdoc_indent` is second
<<<<<<< HEAD
        // * `phpdoc_align` is last
=======
        // * `phpdoc_scalar` is third
        // * `phpdoc_params` is last
>>>>>>> fbca2593
        $cases[] = array($fixers['phpdoc_to_comment'], $fixers['phpdoc_indent']);
        $cases[] = array($fixers['phpdoc_indent'], $fixers['phpdoc_scalar']);

        foreach ($docFixerNames as $docFixerName) {
            if (!in_array($docFixerName, array('phpdoc_to_comment', 'phpdoc_indent', 'phpdoc_scalar'), true)) {
                $cases[] = array($fixers['phpdoc_to_comment'], $fixers[$docFixerName]);
                $cases[] = array($fixers['phpdoc_indent'], $fixers[$docFixerName]);
                $cases[] = array($fixers['phpdoc_scalar'], $fixers[$docFixerName]);
            }

            if ('phpdoc_align' !== $docFixerName) {
                $cases[] = array($fixers[$docFixerName], $fixers['phpdoc_align']);
            }
        }

        return $cases;
    }

    public static function getFixerLevels()
    {
        return array(
            array(FixerInterface::NONE_LEVEL, 'none'),
            array(FixerInterface::PSR0_LEVEL, 'PSR-0'),
            array(FixerInterface::PSR1_LEVEL, 'PSR-1'),
            array(FixerInterface::PSR2_LEVEL, 'PSR-2'),
            array(FixerInterface::SYMFONY_LEVEL, 'symfony'),
            array(FixerInterface::CONTRIB_LEVEL, 'contrib'),
        );
    }

    /**
     * @dataProvider provideFixersDescriptionConsistencyCases
     */
    public function testFixersDescriptionConsistency(FixerInterface $fixer)
    {
        $this->assertRegExp('/^[A-Z@].*\.$/', $fixer->getDescription(), 'Description must start with capital letter or an @ and end with dot.');
    }

    public function provideFixersDescriptionConsistencyCases()
    {
        $fixer = new Fixer();
        $fixer->registerBuiltInFixers();
        $fixers = $fixer->getFixers();
        $cases = array();

        foreach ($fixers as $fixer) {
            $cases[] = array($fixer);
        }

        return $cases;
    }

    public function testCanFixWithConfigInterfaceImplementation()
    {
        $config = $this->getMockBuilder('Symfony\CS\ConfigInterface')->getMock();

        $config
            ->expects($this->any())
            ->method('getFixers')
            ->willReturn(array())
        ;

        $config
            ->expects($this->any())
            ->method('getFinder')
            ->willReturn(array())
        ;

        $fixer = new Fixer();

        $fixer->fix($config);
    }

    /**
     * @dataProvider provideFixersForFinalCheckCases
     */
    public function testFixersAreFinal(\ReflectionClass $class)
    {
        $this->assertTrue($class->isFinal());
    }

    public function provideFixersForFinalCheckCases()
    {
        $fixer = new Fixer();
        $fixer->registerBuiltInFixers();
        $fixers = $fixer->getFixers();
        $cases = array();

        foreach ($fixers as $fixer) {
            $cases[] = array(new \ReflectionClass($fixer));
        }

        return $cases;
    }
}<|MERGE_RESOLUTION|>--- conflicted
+++ resolved
@@ -247,12 +247,8 @@
         // prepare bulk tests for phpdoc fixers to test that:
         // * `phpdoc_to_comment` is first
         // * `phpdoc_indent` is second
-<<<<<<< HEAD
+        // * `phpdoc_scalar` is third
         // * `phpdoc_align` is last
-=======
-        // * `phpdoc_scalar` is third
-        // * `phpdoc_params` is last
->>>>>>> fbca2593
         $cases[] = array($fixers['phpdoc_to_comment'], $fixers['phpdoc_indent']);
         $cases[] = array($fixers['phpdoc_indent'], $fixers['phpdoc_scalar']);
 
