--- conflicted
+++ resolved
@@ -9,16 +9,11 @@
           env: 'COMPOSER_FLAGS="--prefer-stable --prefer-lowest"'
         - php: 7.0
           env: LINT_TEST_CASES=1
-        - php: hhvm
         - php: 5.4
         - php: 5.5
         - php: 5.6
         - php: 7.0
-<<<<<<< HEAD
           env: SYMFONY_VERSION="~2.8"
-
-sudo: false
-=======
         # Use the newer stack for HHVM as HHVM does not support Precise anymore since a long time and so Precise has an outdated version
         - php: hhvm-3.9
           sudo: required
@@ -28,7 +23,6 @@
           sudo: required
           dist: trusty
           group: edge
->>>>>>> 75c58192
 
 cache:
     directories:
