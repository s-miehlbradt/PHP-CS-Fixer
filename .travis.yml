--- conflicted
+++ resolved
@@ -6,13 +6,9 @@
     fast_finish: true
     include:
         - php: 5.3
-<<<<<<< HEAD
-          env: 'COMPOSER_FLAGS="--prefer-stable --prefer-lowest"'
+          env: DEPLOY=yes COMPOSER_FLAGS="--prefer-stable --prefer-lowest"
         - php: 7.0
           env: LINT_TEST_CASES=1
-=======
-          env: DEPLOY=yes COMPOSER_FLAGS="--prefer-stable --prefer-lowest"
->>>>>>> 94db3a1e
         - php: 5.4
         - php: 5.5
         - php: 5.6
